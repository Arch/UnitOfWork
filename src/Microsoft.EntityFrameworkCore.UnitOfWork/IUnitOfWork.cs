--- conflicted
+++ resolved
@@ -3,12 +3,9 @@
 using System;
 using System.Linq;
 using System.Threading.Tasks;
-<<<<<<< HEAD
 using Microsoft.EntityFrameworkCore.ChangeTracking;
-=======
 using System.Data;
 using Microsoft.EntityFrameworkCore.Storage;
->>>>>>> 550eb386
 
 namespace Microsoft.EntityFrameworkCore
 {
@@ -65,18 +62,18 @@
         IQueryable<TEntity> FromSql<TEntity>(string sql, params object[] parameters) where TEntity : class;
 
         /// <summary>
-<<<<<<< HEAD
         /// Uses TrakGrap Api to attach disconnected entities
         /// </summary>
         /// <param name="rootEntity"> Root entity</param>
         /// <param name="callback">Delegate to convert Object's State properities to Entities entry state.</param>
         void TrackGraph(object rootEntity, Action<EntityEntryGraphNode> callback);
-=======
+
+        /// <summary>
         /// Starts Databaselevel Transaction
         /// </summary>
         /// <param name="isolation">The IsolationLevel</param>
         /// <returns>Transaction Context</returns>
         IDbContextTransaction BeginTransaction(IsolationLevel isolation = IsolationLevel.ReadCommitted);
->>>>>>> 550eb386
+
     }
 }